import argparse
import pickle
import warnings
from functools import wraps
from importlib.util import find_spec
from pathlib import Path
from typing import Any, Callable, List, Optional, Union

import hydra
from hydra import compose, initialize_config_dir
from hydra.core.global_hydra import GlobalHydra
from omegaconf import DictConfig, OmegaConf
from pytorch_lightning import Callback
from pytorch_lightning.loggers.logger import Logger as PLLogger
from pytorch_lightning.utilities import rank_zero_only

from src.modules.losses import load_loss
from src.modules.metrics import load_metrics
from src.utils import pylogger, rich_utils

log = pylogger.get_pylogger(__name__)


def task_wrapper(task_func: Callable) -> Callable:
    """Optional decorator that wraps the task function in extra utilities.

    Makes multirun more resistant to failure.

    Utilities:
    - Calling the `utils.extras()` before the task is started
    - Calling the `utils.close_loggers()` after the task is finished or failed
    - Logging the exception if occurs
    - Logging the output dir

    Args:
        task_func (Callable): Task function.

    Returns:
        Callable: Decorator that wraps the task function in extra utilities.
    """

    def wrap(cfg: DictConfig):

        # execute the task
        try:

            # apply extra utilities
            extras(cfg)

            metric_dict, object_dict = task_func(cfg=cfg)

        # things to do if exception occurs
        except Exception as ex:

            # save exception to `.log` file
            log.exception("")

            # when using hydra plugins like Optuna, you might want to disable
            # raising exception to avoid multirun failure
            raise ex

        # things to always do after either success or exception
        finally:

            # display output dir path in terminal
            log.info(f"Output dir: {cfg.paths.output_dir}")

            # close loggers (even if exception occurs so multirun won't fail)
            close_loggers()

        return metric_dict, object_dict

    return wrap


def extras(cfg: DictConfig) -> None:
    """Applies optional utilities before the task is started.

    Utilities:
    - Ignoring python warnings
    - Setting tags from command line
    - Rich config printing

    Args:
        cfg (DictConfig): Main config.
    """

    # return if no `extras` config
    if not cfg.get("extras"):
        log.warning("Extras config not found! <cfg.extras=null>")
        return

    # disable python warnings
    if cfg.extras.get("ignore_warnings"):
        log.info(
            "Disabling python warnings! <cfg.extras.ignore_warnings=True>"
        )
        warnings.filterwarnings("ignore")

    # prompt user to input tags from command line if none are provided in the config
    if cfg.extras.get("enforce_tags"):
        log.info("Enforcing tags! <cfg.extras.enforce_tags=True>")
        rich_utils.enforce_tags(cfg, save_to_file=True)

    # pretty print config tree using Rich library
    if cfg.extras.get("print_config"):
        log.info(
            "Printing config tree with Rich! <cfg.extras.print_config=True>"
        )
        rich_utils.print_config_tree(cfg, resolve=True, save_to_file=True)


def instantiate_callbacks(callbacks_cfg: DictConfig) -> List[Callback]:
    """Instantiates callbacks from config.

    Args:
        callbacks_cfg (DictConfig): Callbacks config.

    Returns:
        List[Callback]: List with all instantiated callbacks.
    """

    callbacks: List[Callback] = []

    if not callbacks_cfg:
        log.warning("No callback configs found! Skipping..")
        return callbacks

    if not isinstance(callbacks_cfg, DictConfig):
        raise TypeError("Callbacks config must be a DictConfig!")

    for _, cb_conf in callbacks_cfg.items():
        if isinstance(cb_conf, DictConfig) and "_target_" in cb_conf:
            log.info(f"Instantiating callback <{cb_conf._target_}>")
            callbacks.append(hydra.utils.instantiate(cb_conf))

    return callbacks


def instantiate_loggers(logger_cfg: DictConfig) -> List[PLLogger]:
    """Instantiates loggers from config.

    Args:
        logger_cfg (DictConfig): Loggers config.

    Returns:
        List[PLLogger]: List with all instantiated loggers.
    """

    logger: List[PLLogger] = []

    if not logger_cfg:
        log.warning("No logger configs found! Skipping...")
        return logger

    if not isinstance(logger_cfg, DictConfig):
        raise TypeError("Logger config must be a DictConfig!")

    for _, lg_conf in logger_cfg.items():
        if isinstance(lg_conf, DictConfig) and "_target_" in lg_conf:
            log.info(f"Instantiating logger <{lg_conf._target_}>")
            logger.append(hydra.utils.instantiate(lg_conf))

    return logger


@rank_zero_only
def log_hyperparameters(object_dict: dict) -> None:
    """Controls which config parts are saved by lightning loggers.

    Saves additionally:
    - Number of model parameters

    Args:
        object_dict (dict): Dict object with all parameters.
    """

    hparams = {}

    cfg = object_dict["cfg"]
    model = object_dict["model"]
    trainer = object_dict["trainer"]

    if not trainer.logger:
        log.warning("Logger not found! Skipping hyperparameter logging...")
        return

    hparams["module"] = cfg["module"]

    # save number of model parameters
    hparams["module/params/total"] = sum(p.numel() for p in model.parameters())
    hparams["module/params/trainable"] = sum(
        p.numel() for p in model.parameters() if p.requires_grad
    )
    hparams["module/params/non_trainable"] = sum(
        p.numel() for p in model.parameters() if not p.requires_grad
    )

    hparams["datamodule"] = cfg["datamodule"]
    hparams["trainer"] = cfg["trainer"]

    hparams["callbacks"] = cfg.get("callbacks")
    hparams["extras"] = cfg.get("extras")

    hparams["task_name"] = cfg.get("task_name")
    hparams["tags"] = cfg.get("tags")
    hparams["ckpt_path"] = cfg.get("ckpt_path")
    hparams["seed"] = cfg.get("seed")

    # send hparams to all loggers
    for logger in trainer.loggers:
        logger.log_hyperparams(hparams)


def get_metric_value(metric_dict: dict, metric_name: str) -> Optional[float]:
    """Safely retrieves value of the metric logged in LightningModule.

    Args:
        metric_dict (dict): Dict with metric values.
        metric_name (str): Metric name.

    Returns:
        Optional[float]: Metric value.
    """

    if not metric_name:
        log.info("Metric name is None! Skipping metric value retrieval...")
        return None

    if metric_name not in metric_dict:
        raise Exception(
            f"Metric value not found! <metric_name={metric_name}>\n"
            "Make sure metric name logged in LightningModule is correct!\n"
            "Make sure `optimized_metric` name in `hparams_search` config is correct!"
        )

    metric_value = metric_dict[metric_name].item()
    log.info(f"Retrieved metric value! <{metric_name}={metric_value}>")

    return metric_value


def close_loggers() -> None:
    """Makes sure all loggers closed properly (prevents logging failure during
    multirun)."""

    log.info("Closing loggers...")

    if find_spec("wandb"):  # if wandb is installed
        import wandb

        if wandb.run:
            log.info("Closing wandb!")
            wandb.finish()


@rank_zero_only
def save_file(path: str, content: str) -> None:
    """Save file in rank zero mode (only on one process in multi-GPU setup).

    Args:
        path (str): File path.
        content (str): File content.
    """

    with open(path, "w+") as file:
        file.write(content)


def instantiate_plugins(cfg: DictConfig) -> Optional[List[Any]]:
    """Instantiates lightning plugins from config.

    Args:
        cfg (DictConfig): Config.

    Returns:
        List[Any]: List with all instantiated plugins.
    """

    if not cfg.extras.get("plugins"):
        log.warning("No plugins configs found! Skipping...")
        return

    if cfg.trainer.get("accelerator") == "cpu":
        log.warning("Using CPU as accelerator! Skipping...")
        return

    plugins: List[Any] = []
    for _, pl_conf in cfg.extras.get("plugins").items():
        if isinstance(pl_conf, DictConfig) and "_target_" in pl_conf:
            log.info(f"Instantiating plugin <{pl_conf._target_}>")
            plugins.append(hydra.utils.instantiate(pl_conf))

    return plugins


def get_args_parser() -> argparse.ArgumentParser:
    """Get parser for additional Hydra's command line flags."""
    parser = argparse.ArgumentParser(
        description="Additional Hydra's command line flags parser."
    )

    parser.add_argument(
        "--config-path",
        "-cp",
        nargs="?",
        default=None,
        help="""Overrides the config_path specified in hydra.main().
                    The config_path is absolute or relative to the Python file declaring @hydra.main()""",
    )

    parser.add_argument(
        "--config-name",
        "-cn",
        nargs="?",
        default=None,
        help="Overrides the config_name specified in hydra.main()",
    )

    parser.add_argument(
        "--config-dir",
        "-cd",
        nargs="?",
        default=None,
        help="Adds an additional config dir to the config search path",
    )
    return parser


def register_custom_resolvers(
<<<<<<< HEAD
    version_base: str, config_path: str, config_name: str, overrides: Optional[list] = None
=======
    version_base: str,
    config_path: str,
    config_name: str,
    overrides: Optional[list] = None,
>>>>>>> a956b7f2
) -> Callable:
    """Optional decorator to register custom OmegaConf resolvers. It is
    expected to call before `hydra.main` decorator call.

    1. Replace resolver: To avoiding copying of loss and metric names in configs,
    there is custom resolver during hydra initialization which replaces
    `__loss__` to `loss.__class__.__name__` and `__metric__` to
    `main_metric.__class__.__name__` For example: ${replace:"__metric__/valid"}
    Use quotes for defining internal value in ${replace:"..."} to avoid grammar
    problems with hydra config parser.

<<<<<<< HEAD
    2. mul resolver: To multiply two values. For example: ${mul:2:3}
    3. add resolver: To add two values. For example: ${add:2:3}
    4. sub resolver: To subtract two values. For example: ${sub:2:3}
    5. int resolver: To convert value to integer. For example: ${int:2.5}
=======
    2. oc.eval resolver: eval function for evaluating expressions in OmegaConf
>>>>>>> a956b7f2

    Args:
        version_base (str): Hydra version base.
        config_path (str): Hydra config path.
        config_name (str): Hydra config name.
        overrides (Optional[list]): Hydra overrides.

    Returns:
        Callable: Decorator that registers custom resolvers before running
            main function.
    """

    # parse additional Hydra's command line flags
    parser = get_args_parser()
    args, _ = parser.parse_known_args()
    if args.config_path:
        config_path = args.config_path
    if args.config_dir:
        config_path = args.config_dir
    if args.config_name:
        config_name = args.config_name

    # register the arithmetic resolvers resolver
<<<<<<< HEAD
    if not OmegaConf.has_resolver("mul"):
        OmegaConf.register_new_resolver("mul", lambda a, b: float(a) * float(b))
    if not OmegaConf.has_resolver("sum"):
        OmegaConf.register_new_resolver("sum", lambda a, b: a + b)
    if not OmegaConf.has_resolver("sub"):
        OmegaConf.register_new_resolver("sub", lambda a, b: a - b)
    # register the "int" resolver
    if not OmegaConf.has_resolver("int"):
        OmegaConf.register_new_resolver("int", lambda a: int(a))
    # register the "map" resolver for conditional mapping
    if not OmegaConf.has_resolver("map"):
        OmegaConf.register_new_resolver(
            "map", lambda value, target, true_val, false_val: true_val if value == target else false_val)
=======
    if not OmegaConf.has_resolver("oc.eval"):
        OmegaConf.register_new_resolver("oc.eval", eval)
>>>>>>> a956b7f2

    # register the replace resolver
    if not OmegaConf.has_resolver("replace"):
        with initialize_config_dir(
            version_base=version_base, config_dir=config_path
        ):
            cfg = compose(
<<<<<<< HEAD
                config_name=config_name, return_hydra_config=True, overrides=overrides if overrides else []
=======
                config_name=config_name,
                return_hydra_config=True,
                overrides=overrides if overrides else [],
>>>>>>> a956b7f2
            )
        cfg_tmp = cfg.copy()
        loss = load_loss(cfg_tmp.module.criterion.loss)
        metric, metric_best, _ = load_metrics(cfg_tmp.module.metrics)
        GlobalHydra.instance().clear()

        OmegaConf.register_new_resolver(
            "replace",
<<<<<<< HEAD
            lambda item: item.replace(
                "__loss__", loss.__class__.__name__
            ).replace(
                "__metric__", metric.__class__.__name__
            ).replace(
                "__metric_best__", metric_best.__class__.__name__
            ),
=======
            lambda item: item.replace("__loss__", loss.__class__.__name__)
            .replace("__metric__", metric.__class__.__name__)
            .replace("__metric_best__", metric_best.__class__.__name__),
>>>>>>> a956b7f2
        )

    def decorator(function: Callable) -> Callable:
        @wraps(function)
        def wrapper(*args: Any, **kwargs: Any) -> Any:
            return function(*args, **kwargs)
        return wrapper

    return decorator


@rank_zero_only
def dump_pickle(stats: dict, output_path: Union[str, Path]) -> None:
    """Dump statistics dictionary to a pickle file.

    Args:
        stats: Dictionary containing statistics
        output_path: Path where pickle file will be saved
    """
    output_path = Path(output_path)
    output_path.parent.mkdir(parents=True, exist_ok=True)

    with open(output_path, "wb") as f:
        pickle.dump(stats, f)
    print(f"Pickle saved to {output_path}")


def load_pickle(pickle_path: Union[str, Path]) -> dict:
    """Load dictionary from a pickle file.

    Args:
        pickle_path: Path to pickle file

    Returns:
        Dictionary
    """
    pickle_path = Path(pickle_path)
    if not pickle_path.exists():
        raise FileNotFoundError(f"Pickle file not found: {pickle_path}")

    with open(pickle_path, "rb") as f:
        stats = pickle.load(f)
    print(f"Statistics loaded from {pickle_path}")
    return stats<|MERGE_RESOLUTION|>--- conflicted
+++ resolved
@@ -328,14 +328,10 @@
 
 
 def register_custom_resolvers(
-<<<<<<< HEAD
-    version_base: str, config_path: str, config_name: str, overrides: Optional[list] = None
-=======
     version_base: str,
     config_path: str,
     config_name: str,
     overrides: Optional[list] = None,
->>>>>>> a956b7f2
 ) -> Callable:
     """Optional decorator to register custom OmegaConf resolvers. It is
     expected to call before `hydra.main` decorator call.
@@ -347,14 +343,7 @@
     Use quotes for defining internal value in ${replace:"..."} to avoid grammar
     problems with hydra config parser.
 
-<<<<<<< HEAD
-    2. mul resolver: To multiply two values. For example: ${mul:2:3}
-    3. add resolver: To add two values. For example: ${add:2:3}
-    4. sub resolver: To subtract two values. For example: ${sub:2:3}
-    5. int resolver: To convert value to integer. For example: ${int:2.5}
-=======
     2. oc.eval resolver: eval function for evaluating expressions in OmegaConf
->>>>>>> a956b7f2
 
     Args:
         version_base (str): Hydra version base.
@@ -378,24 +367,8 @@
         config_name = args.config_name
 
     # register the arithmetic resolvers resolver
-<<<<<<< HEAD
-    if not OmegaConf.has_resolver("mul"):
-        OmegaConf.register_new_resolver("mul", lambda a, b: float(a) * float(b))
-    if not OmegaConf.has_resolver("sum"):
-        OmegaConf.register_new_resolver("sum", lambda a, b: a + b)
-    if not OmegaConf.has_resolver("sub"):
-        OmegaConf.register_new_resolver("sub", lambda a, b: a - b)
-    # register the "int" resolver
-    if not OmegaConf.has_resolver("int"):
-        OmegaConf.register_new_resolver("int", lambda a: int(a))
-    # register the "map" resolver for conditional mapping
-    if not OmegaConf.has_resolver("map"):
-        OmegaConf.register_new_resolver(
-            "map", lambda value, target, true_val, false_val: true_val if value == target else false_val)
-=======
     if not OmegaConf.has_resolver("oc.eval"):
         OmegaConf.register_new_resolver("oc.eval", eval)
->>>>>>> a956b7f2
 
     # register the replace resolver
     if not OmegaConf.has_resolver("replace"):
@@ -403,13 +376,9 @@
             version_base=version_base, config_dir=config_path
         ):
             cfg = compose(
-<<<<<<< HEAD
-                config_name=config_name, return_hydra_config=True, overrides=overrides if overrides else []
-=======
                 config_name=config_name,
                 return_hydra_config=True,
                 overrides=overrides if overrides else [],
->>>>>>> a956b7f2
             )
         cfg_tmp = cfg.copy()
         loss = load_loss(cfg_tmp.module.criterion.loss)
@@ -418,25 +387,16 @@
 
         OmegaConf.register_new_resolver(
             "replace",
-<<<<<<< HEAD
-            lambda item: item.replace(
-                "__loss__", loss.__class__.__name__
-            ).replace(
-                "__metric__", metric.__class__.__name__
-            ).replace(
-                "__metric_best__", metric_best.__class__.__name__
-            ),
-=======
             lambda item: item.replace("__loss__", loss.__class__.__name__)
             .replace("__metric__", metric.__class__.__name__)
             .replace("__metric_best__", metric_best.__class__.__name__),
->>>>>>> a956b7f2
         )
 
     def decorator(function: Callable) -> Callable:
         @wraps(function)
         def wrapper(*args: Any, **kwargs: Any) -> Any:
             return function(*args, **kwargs)
+
         return wrapper
 
     return decorator
