--- conflicted
+++ resolved
@@ -25,12 +25,8 @@
 @dataclass
 class VoxCelebUtterance:
     speaker_id: str
-<<<<<<< HEAD
-    path: str
-=======
     rel_filepath: str
     recording_duration: float
->>>>>>> e5fafb98
     source: str
     split: str
     dataset_name: str = DATASET_DEFAULTS.dataset_name
@@ -180,36 +176,17 @@
         
         if not self.vox_metadata.exists():
             # Create combined metadata file if it doesn't exist
-<<<<<<< HEAD
-            # df, speaker_to_id_df, speaker_to_id = self._create_combined_speaker_metadata() 
-            df = self._create_combined_speaker_metadata() 
-=======
             df = self._create_combined_speaker_metadata()
             # Post-process speakers metadata
             df = df.rename(columns=asdict(SPEAKER_CLS))
             df[SPEAKER_CLS.speaker_id] = df[SPEAKER_CLS.speaker_id].apply(lambda x: DATASET_DEFAULTS.dataset_name + '_' + str(x))
             df[SPEAKER_CLS.gender] = df[SPEAKER_CLS.gender].apply(lambda x: 'male' if x=='m' else 'female') 
->>>>>>> e5fafb98
 
         else:
             # Load combined metadata
             if self.verbose:
                 log.info(f"Loading metadata from {self.vox_metadata}")
             df = pd.read_csv(self.vox_metadata, sep=self.sep, dtype='object')
-<<<<<<< HEAD
-            # assert self.speaker_lookup_file.exists(), f"Speaker lookup file not found: {self.speaker_lookup_file}"
-            # speaker_to_id_df = pd.read_csv(self.speaker_lookup_file, sep=self.sep, dtype='object')
-            # speaker_to_id = speaker_to_id_df.set_index('speaker_id').to_dict()['class_id']
-        
-        # Convert to dictionary format
-        metadata = {}
-        for _, row in df.iterrows():
-            metadata[row['speaker_id']] = {
-                'gender': row['gender'],
-                'nationality': row['nationality'],
-                'source': row['source'],
-                'split': row['split'],
-=======
 
         # Convert to dictionary format
         metadata = {}
@@ -220,7 +197,6 @@
                 SPEAKER_CLS.source: row[SPEAKER_CLS.source],
                 SPEAKER_CLS.split: row[SPEAKER_CLS.split],
                 SPEAKER_CLS.vggface_id: row[SPEAKER_CLS.vggface_id]
->>>>>>> e5fafb98
             }
 
         if self.verbose:
@@ -243,37 +219,12 @@
 
         return test_spks, veri_df
 
-<<<<<<< HEAD
-
-    def _generate_utterance_id(self, rel_path: Path, dataset: str) -> str:
-        """Generate unique utterance ID"""
-        rel_path_str = str(rel_path)
-        unique_str = rel_path_str.replace(os.sep, '_').split('.')[0]
-        return f"{dataset}_{unique_str}"
-=======
->>>>>>> e5fafb98
 
 
     def _init_tqdm_worker(self):
         """Disable internal tqdm bars in worker processes"""
         tqdm.set_lock(None)
 
-<<<<<<< HEAD
-
-    def _get_voxceleb_utterances(self, wav_paths: list,
-                                 min_duration: float) -> Tuple[List[VoxCelebUtterance], dict]:
-        """
-        Process WAV files with a progress bar and return processed utterances and statistics.
-
-        This method processes a list of WAV file paths, filtering out files that don't meet
-        the minimum duration requirement or are part of the speakers in the test set. It uses multiprocessing
-        to speed up the processing.
-
-        Args:
-            wav_paths (list): A list of Path objects representing the WAV files to process.
-            min_duration (float): The minimum duration (in seconds) for a WAV file to be included.
-=======
->>>>>>> e5fafb98
 
     def _get_voxceleb_utterances(self, wav_paths: List[str], min_duration: float) -> Tuple[List['VoxCelebUtterance'], Dict]:
         total_files = len(wav_paths)
@@ -301,49 +252,6 @@
                 pbar.update()
 
             pbar.close()
-<<<<<<< HEAD
-            
-            # Convert DictProxy and ListProxy back to regular dict and lists for stats
-            stats['total']['paths'] = list(stats['total']['paths'])
-            stats['test']['paths'] = list(stats['test']['paths'])
-            stats['duration']['paths'] = list(stats['duration']['paths'])
-            final_stats = {'total': dict(stats['total']),
-                           'duration': dict(stats['duration']), 
-                           'test': dict(stats['test'])}
-
-            return utterances, final_stats
-
-
-    def _process_single_voxceleb_utterance(self, wav_path: Path, min_duration: float, stats: dict
-                                           ) -> Optional[VoxCelebUtterance]:
-        """Process a single VoxCeleb utterance file and create corresponding metadata.
-        This function processes an individual WAV file from the VoxCeleb dataset, checking duration
-        requirements and speaker eligibility. It creates a VoxCelebUtterance object with metadata
-        if the file meets all criteria.
-        Args:
-            wav_path (Path): Path to the WAV file to process
-            min_duration (float): Minimum required duration in seconds for valid utterances
-            stats (dict): Dictionary to track processing statistics and skipped files
-        Returns:
-            Optional[VoxCelebUtterance]: VoxCelebUtterance object if processing successful,
-                None if file should be skipped (test speaker or too short)
-        """
-        
-        stats['total']['count'] += 1
-        
-        # Get relative path from wav directory
-        rel_path = wav_path.relative_to(self.wav_dir)
-        rel_path_str = str(rel_path)
-        speaker_id = rel_path.parts[0]
-
-        # Skip if in test files
-        if speaker_id in self.test_speakers:
-            stats['test']['count'] += 1
-            stats['test']['paths'].append(rel_path_str)
-            return None
-        
-        # Get audio info
-=======
 
         # Accumulate stats from all processes
         final_stats = {
@@ -363,7 +271,6 @@
 
 
     def _process_single_voxceleb_utterance(self, wav_path, min_duration):
->>>>>>> e5fafb98
         info = sf.info(wav_path)
         rel_path = wav_path.relative_to(self.wav_dir)
         speaker_id = DATASET_DEFAULTS.dataset_name + '_' + rel_path.parts[0]
@@ -489,11 +396,7 @@
         # Convert utterances to list of dicts, then to a DataFrame
         utterance_dicts = [asdict(utterance) for utterance in utterances]
         df = pd.DataFrame(utterance_dicts)
-<<<<<<< HEAD
-        return df
-=======
         return df[DF_COLS]
->>>>>>> e5fafb98
 
 
     @staticmethod
@@ -536,12 +439,7 @@
         veri_df['test_id'] = veri_df['test_path'].apply(lambda x: DATASET_DEFAULTS.dataset_name + '_' + x.split('/')[0])
         
         # Add metadata for both speakers
-<<<<<<< HEAD
-        # for field in ['nationality', 'gender', 'class_id']:
-        for field in ['nationality', 'gender']:
-=======
         for field in [DATESET_CLS.NATIONALITY, DATESET_CLS.GENDER]:
->>>>>>> e5fafb98
             veri_df[f'enroll_{field}'] = veri_df['enroll_id'].map(
                 lambda x: metadata_lookup[x][field] if x in metadata_lookup else 'N/A'
             )
@@ -564,15 +462,9 @@
             'label', 
             'enroll_path', 'test_path',
             'enroll_id', 'test_id',
-<<<<<<< HEAD
-            'enroll_gender', 'test_gender',
-            'enroll_nationality', 'test_nationality',
-            'same_gender', 'same_nationality'
-=======
             f'enroll_{DATESET_CLS.GENDER}',f'test_{DATESET_CLS.GENDER}',
             f'enroll_{DATESET_CLS.NATIONALITY}', f'test_{DATESET_CLS.NATIONALITY}',
             f'same_{DATESET_CLS.GENDER}', f'same_{DATESET_CLS.NATIONALITY}'
->>>>>>> e5fafb98
         ]
         veri_df = veri_df[column_order]
 
@@ -612,11 +504,7 @@
                         help="Root directory containing both VoxCeleb1 and VoxCeleb2")
     parser.add_argument("--artifacts_dir", 
                     type=str,
-<<<<<<< HEAD
-                    default="data/voxceleb/voxceleb_metadata/tmp",
-=======
                     default="data/voxceleb/voxceleb_metadata/metadata",
->>>>>>> e5fafb98
                     help="Root directory containing both VoxCeleb1 and VoxCeleb2")
     parser.add_argument("--verbose",
                         action="store_true",
@@ -639,16 +527,6 @@
             cfg = compose(config_name='voxceleb.yaml')
 
     # Run Voxceleb Processor
-<<<<<<< HEAD
-    voxceleb_processor = VoxCelebProcessor(args.root_dir,
-                                           artifcats_dir=args.artifacts_dir, 
-                                           verbose=args.verbose, sep=args.sep)
-    utterances_dataframes = voxceleb_processor.generate_metadata(base_search_dir='.', 
-                                                                 min_duration=args.min_duration)
-
-     # Run veri_test.txt enricher
-    output_path = 'data/voxceleb/voxceleb_metadata/preprocessed/veri_test_rich.csv' 
-=======
     voxceleb_processor = VoxCelebProcessor(args.root_dir, artifcats_dir=args.artifacts_dir, verbose=args.verbose, sep=args.sep)
     dev_metadata, speaker_metadata = voxceleb_processor.generate_metadata(base_search_dir='.', min_duration=args.min_duration)
 
@@ -662,7 +540,6 @@
 
     # Run veri_test.txt enricher
     output_path = Path(args.artifacts_dir) / 'veri_test_rich.csv' 
->>>>>>> e5fafb98
     if os.path.exists(output_path):
         log.info(f"Output file already exists: {output_path}")
         enriched_df = pd.read_csv(output_path, sep=args.sep)
