from typing import Any, List, Optional, Tuple

import hydra
import pyrootutils
from omegaconf import DictConfig
from pytorch_lightning import (
    Callback,
    LightningDataModule,
    LightningModule,
    Trainer,
    seed_everything,
)
from pytorch_lightning.loggers import logger as LightningLoggerBase
<<<<<<< HEAD

from src import utils
=======
>>>>>>> e5fafb98

# --------------------------------------------------------------------------- #
# `pyrootutils.setup_root(...)` above is optional line to make environment more
# convenient should be placed at the top of each entry file
#
# main advantages:
# - allows you to keep all entry files in "src/" without installing project as
#   a package
# - launching python file works no matter where is your current work dir
# - automatically loads environment variables from ".env" if exists
#
# how it works:
# - `setup_root()` above recursively searches for either ".git" or
#   "pyproject.toml" in present and parent dirs, to determine the project root
#   dir
# - adds root dir to the PYTHONPATH (if `pythonpath=True`), so this file can
#   be run from any place without installing project as a package
# - sets PROJECT_ROOT environment variable which is used in
#   "configs/paths/default.yaml" to make all paths always relative to project
#   root
# - loads environment variables from ".env" in root dir (if `dotenv=True`)
#
# you can remove `pyrootutils.setup_root(...)` if you:
# 1. either install project as a package or move each entry file to the project
#    root dir
# 2. remove PROJECT_ROOT variable from paths in "configs/paths/default.yaml"
#
# https://github.com/ashleve/pyrootutils
# --------------------------------------------------------------------------- #

root = pyrootutils.setup_root(
    search_from=__file__,
    indicator=[".env", "setup.py", "pyproject.toml"],
    pythonpath=True,
    dotenv=True,
)
_HYDRA_PARAMS = {
    "version_base": "1.3",
    "config_path": str(root / "configs"),
    "config_name": "train.yaml",
}
from src import utils   # noqa: E501
log = utils.get_pylogger(__name__)


@utils.task_wrapper
def train(cfg: DictConfig) -> Tuple[dict, dict]:
    """Trains the model. Can additionally evaluate on a testset, using best
    weights obtained during training.

    This method is wrapped in optional @task_wrapper decorator which applies
    extra utilities before and after the call.

    Args:
        cfg (DictConfig): Configuration composed by Hydra.

    Returns:
        Tuple[dict, dict]: Dict with metrics and dict with all instantiated
        objects.
    """

    utils.log_gpu_memory_metadata()

    # set seed for random number generators in pytorch, numpy and python.random
    if cfg.get("seed"):
        log.info(f"Seed everything with <{cfg.seed}>")
        seed_everything(cfg.seed, workers=True)

    # Init lightning datamodule
    log.info(f"Instantiating datamodule <{cfg.datamodule._target_}>")
    datamodule: LightningDataModule = hydra.utils.instantiate(
        cfg.datamodule, _recursive_=False
    )

    # Init lightning model
    log.info(f"Instantiating lightning model <{cfg.module._target_}>")
    model: LightningModule = hydra.utils.instantiate(
        cfg.module, _recursive_=False
    )

    # Init callbacks
    log.info("Instantiating callbacks...")
    callbacks: List[Callback] = utils.instantiate_callbacks(
        cfg.get("callbacks")
    )

    # Init loggers
    log.info("Instantiating loggers...")
    logger: List[LightningLoggerBase] = utils.instantiate_loggers(
        cfg.get("logger")
    )

    # Init lightning ddp plugins
    log.info("Instantiating plugins...")
    plugins: Optional[List[Any]] = utils.instantiate_plugins(cfg)

    # Init lightning trainer
    log.info(f"Instantiating trainer <{cfg.trainer._target_}>")
    trainer: Trainer = hydra.utils.instantiate(
        cfg.trainer, callbacks=callbacks, logger=logger, plugins=plugins
    )

    # Send parameters from cfg to all lightning loggers
    object_dict = {
        "cfg": cfg,
        "datamodule": datamodule,
        "model": model,
        "callbacks": callbacks,
        "logger": logger,
        "trainer": trainer,
    }

    if logger:
        log.info("Logging hyperparameters!")
        utils.log_hyperparameters(object_dict)

    # Log metadata
    log.info("Logging metadata!")
    utils.log_metadata(cfg)

    # Train the model
    if cfg.get("train"):
        log.info("Starting training!")
        trainer.fit(
            model=model,
            datamodule=datamodule,
            ckpt_path=cfg.get("ckpt_path"),
        )

    train_metrics = trainer.callback_metrics

    # Test the model
    if cfg.get("test"):
        log.info("Starting testing!")
        ckpt_path = trainer.checkpoint_callback.best_model_path
        if ckpt_path == "":
            log.warning(
                "Best ckpt not found! Using current weights for testing..."
            )
            ckpt_path = None
        trainer.test(model=model, datamodule=datamodule, ckpt_path=ckpt_path)
        log.info(f"Best ckpt path: {ckpt_path}")

    test_metrics = trainer.callback_metrics

    # Save state dicts for best and last checkpoints
    if cfg.get("save_state_dict"):
        log.info("Starting saving state dicts!")
        utils.save_state_dicts(
            trainer=trainer,
            model=model,
            dirname=cfg.paths.output_dir,
            **cfg.extras.state_dict_saving_params,
        )

    # merge train and test metrics
    metric_dict = {**train_metrics, **test_metrics}

    return metric_dict, object_dict


@utils.register_custom_resolvers(**_HYDRA_PARAMS)
@hydra.main(**_HYDRA_PARAMS)
def main(cfg: DictConfig) -> Optional[float]:

    # train the model
    metric_dict, _ = train(cfg)

    # safely retrieve metric value for hydra-based hyperparameter optimization
    metric_value = utils.get_metric_value(
        metric_dict=metric_dict, metric_name=cfg.get("optimized_metric")
    )

    # return optimized metric
    return metric_value


if __name__ == "__main__":
    main()<|MERGE_RESOLUTION|>--- conflicted
+++ resolved
@@ -11,11 +11,6 @@
     seed_everything,
 )
 from pytorch_lightning.loggers import logger as LightningLoggerBase
-<<<<<<< HEAD
-
-from src import utils
-=======
->>>>>>> e5fafb98
 
 # --------------------------------------------------------------------------- #
 # `pyrootutils.setup_root(...)` above is optional line to make environment more
