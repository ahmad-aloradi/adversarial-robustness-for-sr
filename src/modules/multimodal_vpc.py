import os
import io
import json
from typing import Any, Dict, Optional, List, Tuple, Literal, Callable
from collections import defaultdict
from enum import Enum, auto
from pathlib import Path

import torch
import torch.nn as nn
from torch.utils.data import DataLoader, Subset
import pytorch_lightning as pl
from hydra.utils import instantiate
from omegaconf import DictConfig
from tqdm import tqdm
import pandas as pd
import matplotlib.pyplot as plt
from omegaconf import OmegaConf

from src.datamodules.components.vpc25.vpc_dataset import VPC25Item, VPC25VerificationItem, VPC25ClassCollate
from src.modules.losses.components.multi_modal_losses import MultiModalLoss, EnhancedCriterion
from src import utils
from src.modules.components.utils import EmbeddingCache
from src.modules.metrics.metrics import AS_norm 
from datetime import datetime
from src.modules.constants import LOSS_TYPES, EMBEDS, set_id_embedding


log = utils.get_pylogger(__name__)


# Which embedding to use for speaker ID; override when necessary
EMBED_FEATS = "fusion"
set_id_embedding(EMBED_FEATS)

# Constants
METRIC_NAMES = {
    "TRAIN": "train",
    "VALID": "valid",
    "TEST": "test",
    "BEST": "valid_best"
}

class EmbeddingType(Enum):
    TEXT = auto()
    AUDIO = auto()
    FUSION = auto()
    LAST_HIDDEN = auto()  # The layer before classifier


###################################
<<<<<<< HEAD
=======

>>>>>>> a956b7f2
class NormalizedWeightedSum(nn.Module):
    def __init__(self, audio_embedding_size, text_embedding_size, hidden_size):
        super().__init__()
        # Projection layers
        self.audio_proj = nn.Sequential(
            nn.LayerNorm(audio_embedding_size),
            nn.Linear(audio_embedding_size, hidden_size),
        )
        self.text_proj = nn.Sequential(
            nn.LayerNorm(text_embedding_size),
            nn.Linear(text_embedding_size, hidden_size),
        )
        # Learnable weights for weighted sum
        self.audio_weight = nn.Parameter(torch.tensor(1.0))
        self.text_weight = nn.Parameter(torch.tensor(1.0))

    def forward(self, emebds):
        audio_emb, text_emb = emebds
        audio_emb = self.audio_proj(audio_emb)
        text_emb = self.text_proj(text_emb)
    
        return {"fusion_emb": self.audio_weight * audio_emb + self.text_weight * text_emb, 
                "audio_emb": audio_emb,
                "text_emb": text_emb}  


class FusionClassifierWithResiduals(nn.Module):
    def __init__(
        self,
        fuse_model: nn.Module,
        input_size: int, 
        hidden_size: int, 
        num_classes: int,
        dropout_residual: float = 0.1,
        num_residuals: int = 2,
        norm_type: Literal['batch', 'layer'] = 'batch',
        embedding_type: EmbeddingType = EmbeddingType.LAST_HIDDEN
    ):
        super().__init__()
        self.embedding_type = embedding_type

        # define fuse_model
        self.fuse_model = fuse_model
        
        # Factory for normalization layers
        norm_factory: Callable = {
            'batch': nn.BatchNorm1d,
            'layer': nn.LayerNorm
        }[norm_type]
        
        # Audio & Text classifiers
        self.audio_classifier = nn.Linear(input_size, num_classes)
        self.text_classifier = nn.Linear(input_size, num_classes)
        
        # fusion classifier
        self.fusion_norm = norm_factory(input_size)
        self.residuals = nn.ModuleList([
            self._create_residual_block(input_size, hidden_size, dropout_residual, norm_factory)
            for _ in range(num_residuals)
        ])

        # Initialize weights
        for block in self.residuals:
            for m in block.modules():
                if isinstance(m, nn.Linear):
                    nn.init.xavier_uniform_(m.weight)
                    if m.bias is not None:
                        nn.init.zeros_(m.bias)

        self.fusion_classifier = nn.Linear(input_size, num_classes)
        nn.init.xavier_uniform_(self.fusion_classifier.weight)
        nn.init.zeros_(self.fusion_classifier.bias)

    @staticmethod
    def get_embedding(fused_feats: Dict[str, torch.Tensor], 
                      last_hidden: torch.Tensor,
                      embedding_type: EmbeddingType) -> torch.Tensor:
        """Get the selected embedding type."""
        embedding_map = {
            EmbeddingType.TEXT: fused_feats["text_emb"],
            EmbeddingType.AUDIO: fused_feats["audio_emb"],
            EmbeddingType.FUSION: fused_feats["fusion_emb"],
            EmbeddingType.LAST_HIDDEN: last_hidden
        }
        assert embedding_type in embedding_map, f"Invalid embedding type: {embedding_type}"
        assert embedding_map[embedding_type].dim() == 2, f"Invalid embedding shape: {embedding_map[embedding_type].shape}"
        normalized_embeds = torch.nn.functional.normalize(embedding_map[embedding_type], p=2, dim=-1)
        return normalized_embeds

    @staticmethod
    def _create_residual_block(input_size: int, hidden_size: int, dropout: float, norm_factory: Callable
                               ) -> nn.Sequential:
        """Create a residual block with given specifications."""
        return nn.Sequential(
            nn.Linear(input_size, hidden_size),
            norm_factory(hidden_size),
            nn.ReLU(inplace=True),
            nn.Dropout(p=dropout),
            nn.Linear(hidden_size, input_size),
            norm_factory(input_size)
        )
    
    def forward(self, inputs: Tuple[torch.Tensor, torch.Tensor]) -> torch.Tensor:
        """Forward pass through the entire network."""
        # fuse features
        fused_feats = self.fuse_model(inputs)

        # classify audio and text features
        audio_logits = self.audio_classifier(fused_feats["audio_emb"])
        text_logits = self.text_classifier(fused_feats["text_emb"])

        # fusion classifier        
        x = self.fusion_norm(fused_feats['fusion_emb'])
        for block in self.residuals:
            x = torch.nn.functional.relu(x + block(x))
        
        fusion_logits = self.fusion_classifier(x)
        class_prob = torch.nn.functional.softmax(fusion_logits, dim=1)
        class_preds = torch.argmax(class_prob, dim=-1)

        # Get selected embedding type
        features = FusionClassifierWithResiduals.get_embedding(fused_feats, x, self.embedding_type)

        return {
            EMBEDS["TEXT"]: fused_feats["text_emb"],
            EMBEDS["AUDIO"]: fused_feats["audio_emb"],
            EMBEDS["FUSION"]: fused_feats["fusion_emb"],
            EMBEDS["ID"]: features,
            EMBEDS["CLASS"]: class_preds,
            f"fusion_logits": fusion_logits,
            f"audio_logits": audio_logits,
            f"text_logits": text_logits
        }
<<<<<<< HEAD

=======
    
>>>>>>> a956b7f2

class RobustFusionClassifier(nn.Module):
    """
    Classifier with:
    - Adaptive denoising with learned residual mixing
    - Modality-specific confidence estimation
    - Dynamic fusion gating
    - Simplified loss with stability enhancements
    """
    
    def __init__(self,
                 audio_embedding_size: int, 
                 text_embedding_size: int, 
                 hidden_size: int,
                 num_classes: int,
                 dropout_audio: float = 0.3,
                 dropout_text: float = 0.1,
                 accum_method: Literal['sum', 'concat'] = 'sum',
                 norm_type: Literal['batch', 'layer'] = 'batch',
                 embedding_type: EmbeddingType = EmbeddingType.FUSION
                 ):
        super().__init__()
        
        # Setup hidden_size based off accumulation method
        assert accum_method in ['sum', 'concat'], f"Invalid accumulation method: {accum_method}"
        fusion_dependent_hidden = 2 * hidden_size if accum_method == 'concat' else hidden_size
        self.accum_method = accum_method
        self.embedding_type = embedding_type
<<<<<<< HEAD
        distortion_size = hidden_size // 4
=======
>>>>>>> a956b7f2
        
        # Factory for normalization layers
        norm_factory: Callable = {
            'batch': nn.BatchNorm1d,
            'layer': nn.LayerNorm
        }[norm_type]
<<<<<<< HEAD

        # Distortion estimator
        self.distortion_estimator = nn.Sequential(
            nn.Linear(audio_embedding_size, hidden_size // 2),
            nn.ReLU(),
            nn.Linear(hidden_size // 2, distortion_size)  # Distortion vector
        )
        
        # Audio branch conditioned on distortion
        self.audio_branch = nn.Sequential(
            norm_factory(audio_embedding_size + distortion_size),  # Input size includes distortion vector
            nn.Linear(audio_embedding_size + distortion_size, hidden_size),
=======
        
        self.audio_branch = nn.Sequential(
            norm_factory(audio_embedding_size),
            nn.Linear(audio_embedding_size, hidden_size),
>>>>>>> a956b7f2
            nn.GELU(),
            nn.Dropout(dropout_audio)
        )        

        # Text processing path
        self.text_branch = nn.Sequential(
            norm_factory(text_embedding_size),
            nn.Linear(text_embedding_size, hidden_size),
            nn.GELU(),
            nn.Dropout(dropout_text)
        )

        # Confidence networks
        self.audio_confidence = nn.Sequential(
            nn.Linear(hidden_size, hidden_size // 2),
            nn.ReLU(),
            nn.Linear(hidden_size // 2, 1),
            nn.Sigmoid()
        )
        self.text_confidence = nn.Sequential(
            nn.Linear(hidden_size, hidden_size//2),
            nn.ReLU(),
            nn.Linear(hidden_size // 2, 1),
            nn.Sigmoid()
        )

        # Classification heads
        self.audio_classifier = nn.Linear(hidden_size, num_classes)
        self.text_classifier = nn.Linear(hidden_size, num_classes)
        self.fusion_classifier = nn.Linear(fusion_dependent_hidden, num_classes)

        # Adaptive fusion gating
        self.adaptive_gate = nn.Sequential(
            nn.Linear(2 * hidden_size + 2, hidden_size),  # *2 for text/audio,  +2 for confidences
            nn.ReLU(),
            nn.Linear(hidden_size, 3),
            nn.Softmax(dim=-1)
            )

    @staticmethod
    def get_embedding(fused_feats: Dict[str, torch.Tensor], 
                      last_hidden: torch.Tensor,
                      embedding_type: EmbeddingType) -> torch.Tensor:
        """Get the selected embedding type."""
        embedding_map = {
            EmbeddingType.TEXT: fused_feats["text_emb"],
            EmbeddingType.AUDIO: fused_feats["audio_emb"],
            EmbeddingType.FUSION: fused_feats["fusion_emb"],
            EmbeddingType.LAST_HIDDEN: last_hidden
        }
        assert embedding_type in embedding_map, f"Invalid embedding type: {embedding_type}"
        assert embedding_map[embedding_type].dim() == 2, f"Invalid embedding shape: {embedding_map[embedding_type].shape}"
        normalized_embeds = torch.nn.functional.normalize(embedding_map[embedding_type], p=2, dim=-1)
        return normalized_embeds

    def forward(self, inputs: Tuple[torch.Tensor, torch.Tensor]) -> Dict[str, torch.Tensor]:
        audio_emb, text_emb = inputs
        
        # Process modalities
        # 1. process audio
<<<<<<< HEAD
        distortion_estimate = self.distortion_estimator(audio_emb)
        audio_input = torch.cat([audio_emb, distortion_estimate], dim=-1)
        audio_features = self.audio_branch(audio_input)        
=======
        audio_features = self.audio_branch(audio_emb)
>>>>>>> a956b7f2
        # 2. process text
        text_features = self.text_branch(text_emb)
        
        # Calculate confidences
        audio_conf = self.audio_confidence(audio_features)
        text_conf = self.text_confidence(text_features)
                
        # Confidence-weighted fusion
        if self.accum_method == 'sum':
            fusion_features = audio_features * audio_conf + text_features * text_conf
        elif self.accum_method == 'concat':
            fusion_features = torch.cat((audio_features * audio_conf, text_features * text_conf), dim=-1)

        # Predictions
        audio_logits = self.audio_classifier(audio_features)
        text_logits = self.text_classifier(text_features)
        fusion_logits = self.fusion_classifier(fusion_features)
        
        # Adaptive ensemble weighting
        gate_input = torch.cat([audio_features, text_features, audio_conf, text_conf], dim=-1)
        ensemble_weights = self.adaptive_gate(gate_input)

        # Final prediction with residual audio connection
        final_logits = (ensemble_weights[:, 0:1] * audio_logits +
                        ensemble_weights[:, 1:2] * text_logits +
                        ensemble_weights[:, 2:3] * fusion_logits)

        class_prob = torch.nn.functional.softmax(final_logits, dim=1)
        predicted_class = torch.argmax(class_prob, dim=-1)

        # get representation
        fused_feats = {'text_emb': text_features, 'audio_emb': audio_features, 'fusion_emb': fusion_features}
        features = RobustFusionClassifier.get_embedding(fused_feats, last_hidden=fusion_features, embedding_type=self.embedding_type)

        return {
            "ensemble_logits": final_logits,
            "audio_logits": audio_logits,
            "text_logits": text_logits,
            "fusion_logits": fusion_logits,
            EMBEDS["CLASS"]: predicted_class,
            EMBEDS["AUDIO"]: audio_features,
            EMBEDS["TEXT"]: text_features,
            EMBEDS["FUSION"]: fusion_features,
            EMBEDS["ID"]: features,
            "audio_confidence": audio_conf,
            "text_confidence": text_conf,
            "ensemble_weights": ensemble_weights,
        }

###################################
class EmbeddingMetrics:
    def __init__(self, trainer: 'pl.Trainer', stage: str, cohort_per_model: int = 15000):
        self.trainer = trainer
        self.stage = stage
        self.cohort_per_model = cohort_per_model

    @property
    def _trial_results(self):
        if not hasattr(self, '_results'):
            self._results = []
        return self._results

    @property
    def _cohort_indices(self, 
                        speaker_col: str = 'speaker_id',
                        model_col: str = 'model',
                        model_extract_fn: callable = lambda x: x.split(os.sep)[0] if x.split(os.sep)[0] != 'librispeech' else 'LibriSpeech',
                        filepath_col: str = 'rel_filepath'):
        """
        Compute balanced cohort indices ensuring good coverage across models and speakers.
        
        Args:
            speaker_col: Name of the column containing speaker IDs
            model_col: Name of the column containing model identifiers
            model_extract_fn: Function to extract model ID from filepath
            filepath_col: Name of the column containing file paths
            
        Returns:
            List of selected indices for cohort
        """
        if not hasattr(self, '_indices'):
            df = self.trainer.datamodule.train_data.dataset
            
            # Extract model and speaker information if needed
            if model_col not in df.columns and filepath_col in df.columns:
                df[model_col] = df[filepath_col].apply(model_extract_fn)
            
            # Validate required columns
            required_cols = [speaker_col, model_col]
            missing_cols = [col for col in required_cols if col not in df.columns]
            if missing_cols:
                raise ValueError(f"Missing required columns: {missing_cols}")
            
            # Get unique models and speakers
            unique_models = df[model_col].unique()
            unique_speakers = df[speaker_col].unique()
            min_speakers_per_model = 0.8 * len(unique_speakers)  # Require at least 80% speaker coverage
            
            # Validate speaker coverage across models
            model_speaker_coverage = {}
            for model in unique_models:
                model_speakers = df[df[model_col] == model][speaker_col].unique()
                coverage = len(model_speakers)
                model_speaker_coverage[model] = coverage
                if coverage < min_speakers_per_model:
                    log.info(f"WARNING: Model {model} only has {coverage} speakers out of {len(unique_speakers)} total speakers")
            
            # Calculate samples per model-speaker combination
            target_samples_per_speaker = max(1, self.cohort_per_model // len(unique_speakers))
            
            all_indices = []
            for model in unique_models:
                model_df = df[df[model_col] == model]
                model_indices = []
                
                # Sample from each speaker for this model
                for speaker in unique_speakers:
                    speaker_df = model_df[model_df[speaker_col] == speaker]
                    if len(speaker_df) > 0:
                        # Determine number of samples for this speaker
                        n_samples = min(target_samples_per_speaker, len(speaker_df))
                        
                        # Sample without replacement if possible
                        replace = n_samples > len(speaker_df)
                        sampled = speaker_df.sample(
                            n=n_samples,
                            replace=replace,
                            random_state=torch.initial_seed()
                        )
                        model_indices.extend(sampled.index.tolist())
                
                # If we haven't met our per-model quota, sample additional utterances
                remaining_samples = self.cohort_per_model - len(model_indices)
                if remaining_samples > 0:
                    # Exclude already sampled indices
                    available_indices = model_df.index.difference(model_indices)
                    if len(available_indices) > 0:
                        additional_df = df.loc[available_indices]
                        n_additional = min(remaining_samples, len(additional_df))
                        if n_additional > 0:
                            additional_samples = additional_df.sample(
                                n=n_additional,
                                replace=False,
                                random_state=torch.initial_seed()
                            )
                            model_indices.extend(additional_samples.index.tolist())
                
                all_indices.extend(model_indices)
            
            # Final validation
            final_df = df.loc[all_indices]
            final_models = final_df[model_col].unique()
            final_speakers = final_df[speaker_col].unique()
            
            log.info(f"Cohort statistics:")
            log.info(f"- Total samples: {len(all_indices)}")
            log.info(f"- Models represented: {len(final_models)}/{len(unique_models)}")
            log.info(f"- Speakers represented: {len(final_speakers)}/{len(unique_speakers)}")
            for model in final_models:
                model_samples = final_df[final_df[model_col] == model]
                log.info(f"- Model {model}: {len(model_samples)} samples, "
                    f"{len(model_samples[speaker_col].unique())} speakers")
            
            self._indices = all_indices
        
        return self._indices

    def get_loaders(self) -> Tuple[DataLoader, DataLoader]:
        if self.stage == 'test':
            enroll_loader, unique_loader = self.trainer.datamodule.test_enrollment_dataloader()
        else:
            enroll_loader, unique_loader = self.trainer.datamodule.dev_enrollment_dataloader()
        return enroll_loader, unique_loader

    def get_cohort_loader(self) -> DataLoader:        
        return DataLoader(
            dataset=Subset(self.trainer.datamodule.train_data, self._cohort_indices),
            batch_size=self.trainer.datamodule.loaders.train.batch_size,
            num_workers=self.trainer.datamodule.loaders.train.num_workers,
            pin_memory=self.trainer.datamodule.loaders.train.pin_memory,
            collate_fn=VPC25ClassCollate(),
            shuffle=False
        )

    @property
    def cohort_embeddings(self) -> Optional[Dict[str, torch.Tensor]]:
        """Get the computed cohort embeddings."""
        return self._embeddings

    def set_cohort_embeddings(self, embeddings_dict: Dict[str, torch.Tensor]) -> None:
        """Set the cohort embeddings.
        
        Args:
            embeddings_dict: Dictionary mapping model IDs to their cohort embeddings
        """
        self._embeddings = embeddings_dict
        
        # Set cohort embeddings in the metrics
        metrics = [
            self.trainer.model.valid_metric if self.stage == 'valid' 
            else self.trainer.model.test_metric
        ]
        for metric in metrics:
            metric.cohort_embeddings = embeddings_dict

    def cleanup(self):
        if hasattr(self, '_results'):
            delattr(self, '_results')
        if hasattr(self, '_indices'):
            delattr(self, '_indices')
        if hasattr(self, '_embeddings'):
            delattr(self, '_embeddings')

class MultiModalVPCModel(pl.LightningModule):
    """Multi-modal Voice Print Classification Model.
    
    This model combines text and audio processing for speaker identification and gender classification.
    """
    
    def __init__(
        self,
        model: DictConfig,
        criterion: DictConfig,
        optimizer: DictConfig,
        lr_scheduler: DictConfig,
        logging_params: DictConfig,
        metrics: DictConfig,
        *args: Any,
        **kwargs: Any, 
    ):
        """Initialize the model with configurations for all components."""
        super().__init__()
        self.save_hyperparameters(logger=False)
        self.logging_params = logging_params
        self.data_augemntation = kwargs.get("data_augemntation", None)
        
        # Initialize metrics
        self._setup_metrics(metrics)
        
        # Initialize model components
        self._setup_model_components(model)
        
        # Setup training components
        self._setup_training_components(criterion, optimizer, lr_scheduler)
        
        # Freeze pretrained components
        self._freeze_pretrained_components(finetune_audioenc=model.get("finetune_audioenc", True)) 

        # Initialize text embedding cache with appropriate limits
        self._text_embeds_cache_config = model.get("embedding_cache", {})
        self._max_cache_size = self._text_embeds_cache_config.get("max_size", 500000)
        self._bypass_text_warmup = self._text_embeds_cache_config.get("bypass_warmup", False)
        self._text_embedding_cache = EmbeddingCache(max_size=self._max_cache_size)
        
        # Embeddings norm configs
        self.normalize_test_scores = kwargs.get("normalize_test_scores", False)
        self.scores_norm = kwargs.get("scores_norm",
                                      OmegaConf.create({"embeds_metric_params": {}, "scores_norm_params": {}}))

    ############ Setup init ############
    def _setup_metrics(self, metrics: DictConfig) -> None:
        """Initialize all metrics for training, validation and testing."""
        self.train_metric = instantiate(metrics.train)
        self.valid_metric = instantiate(metrics.valid)
        self.test_metric = instantiate(metrics.test)
        self.valid_metric_best = instantiate(metrics.valid_best)

    def _setup_model_components(self, model: DictConfig) -> None:
        """Initialize encoders and classifiers."""
        # Text processing
        self.text_processor = instantiate(model.text_processor)
        self.text_encoder = instantiate(model.text_encoder)
        self.text_processor_kwargs = model.text_processor_kwargs

        # Audio processing
        self.audio_processor = instantiate(model.audio_processor)
        self.audio_encoder = instantiate(model.audio_encoder)
        self.audio_processor_kwargs = model.audio_processor_kwargs
        if hasattr(model, "audio_processor_normalizer"):
            self.audio_processor_normalizer = instantiate(model.audio_processor_normalizer)
        
        # Fusion and classification
        self.fusion_classifier = instantiate(model.fusion_classifier)

        # Setup wav augmentation if configured
        if self.data_augemntation is not None:
            assert "wav_augmenter" in self.data_augemntation.augmentations, 'Expected augmentations.wav_augmenter when passing data_augemntation'
            self.wav_augmenter = instantiate(self.data_augemntation.augmentations.wav_augmenter)

    def _setup_training_components(self, criterion: DictConfig, optimizer: DictConfig, lr_scheduler: DictConfig) -> None:
        """Initialize loss functions, optimizer and learning rate scheduler."""
        self.train_criterion = instantiate(criterion.train_criterion)        
        self.optimizer = optimizer
        self.slr_params = lr_scheduler

    def _freeze_pretrained_components(self, finetune_audioenc: bool = False) -> None:
        """Freeze pretrained components and enable training for others."""
        for param in self.text_encoder.parameters():
            param.requires_grad = False
        for param in self.audio_encoder.parameters():
            param.requires_grad = finetune_audioenc

    def _log_step_metrics(self, results: Dict[str, Any], batch: VPC25Item, stage: str) -> None:
        criterion = getattr(self, f"{stage}_criterion")
        
        # Log losses
        logged_dict = {
            f"{stage}/{LOSS_TYPES['FUSION']}_{criterion.__class__.__name__}": results[LOSS_TYPES['FUSION']].item()
        }
                
        self.log_dict(
            logged_dict,
            batch_size=batch.audio.shape[0],
            **self.logging_params
        )

        # Log metrics
        metric = getattr(self, f"{stage}_metric")
        computed_metric = metric(
            results["outputs"][f"{LOSS_TYPES['FUSION']}_logits"],
            batch.class_id
        )
        
        self.log(
            f"{stage}/{metric.__class__.__name__}",
            computed_metric,
            batch_size=batch.audio.shape[0],
            **self.logging_params
        )

    ############ Caching ############
    def _warmup_cache(self):
        """Pre-computes and caches text embeddings for unique training texts.
        
        Uses batched processing for memory efficiency and shows a progress bar.
        """
        # Get unique texts from training data
        unique_texts = list(set(self.trainer.datamodule.train_data.dataset.text))
        
        # Define batch size for processing
        batch_size = 384
        
        # Optional: Limit to subset of texts for faster startup
        max_texts = batch_size * 10  # Uncomment to process only 2 batches
        unique_texts = unique_texts[:max_texts]
        
        # Process texts in batches with progress bar
        with torch.no_grad():
            with tqdm(total=len(unique_texts), desc="Warming up cache", leave=False) as pbar:
                for i in range(0, len(unique_texts), batch_size):
                    batch_texts = unique_texts[i: i + batch_size]
                    # Get embeddings and immediately delete the tensor since we only need the cached values
                    _ = self.get_text_embeddings(batch_texts)
                    pbar.update(len(batch_texts))

    def get_text_embeddings(self, batch_texts: List[str]) -> torch.Tensor:
        """Get text embeddings with caching optimization.
        
        Args:
            batch_texts: List of text strings to embed
            
        Returns:
            torch.Tensor: Stacked tensor of embeddings for all texts on the model's device
        """
        # Pre-allocate list for embeddings
        text_embeddings = [None] * len(batch_texts)
        uncached_texts = []
        uncached_indices = []
        
        # Check cache for each text
        for idx, text in enumerate(batch_texts):
            cached_embedding = self._text_embedding_cache.get(text)
            if cached_embedding is not None:
                # Move cached embedding to current device
                text_embeddings[idx] = cached_embedding.to(self.device)
            else:
                uncached_texts.append(text)
                uncached_indices.append(idx)
        
        # Process uncached texts in a single batch
        if uncached_texts:
            # Process all uncached texts in a single batch
            inputs_text = self.text_processor(uncached_texts, **self.text_processor_kwargs)
            inputs_text.input_ids = inputs_text.input_ids.to(self.device)
            inputs_text.attention_mask = inputs_text.attention_mask.to(self.device)
            
            with torch.no_grad():
                text_outputs = self.text_encoder(inputs_text.input_ids, attention_mask=inputs_text.attention_mask)
                new_embeddings = text_outputs.pooler_output
            
            # Update cache and embeddings list
            for idx, (text, embedding) in enumerate(zip(uncached_texts, new_embeddings)):
                # Store embedding in cache (detached and on CPU)
                self._text_embedding_cache.update(text, embedding.detach().cpu())
                # Use the embedding directly from GPU for current forward pass
                text_embeddings[uncached_indices[idx]] = embedding
        
        # Stack all embeddings and ensure they're on the correct device
        return torch.stack(text_embeddings)

    ############ Lightning ############
    def _get_audio_embeddings(self, batch_audio: torch.Tensor, batch_audio_lens: torch.Tensor) -> torch.Tensor:
        """Extract audio embeddings based on the encoder type.

        Handles different types of audio encoders:
        - SpeechBrain encoders (e.g., x-vector)
        - Transformers-based encoders (e.g., wav2vec)
        - Custom encoders requiring normalization

        Args:
            batch_audio: Batch of audio waveforms [batch_size, seq_len]
            batch_audio_lens: Lengths of audio waveforms [batch_size]

        Returns:
            Audio embeddings [batch_size, embedding_dim]
        """
        # Move tensors to the correct device if needed
        if self.device != batch_audio.device:
            batch_audio = batch_audio.to(self.device)
        if self.device != batch_audio_lens.device:
            batch_audio_lens = batch_audio_lens.to(self.device)

        # Normalize lengths
        normalized_lens = batch_audio_lens / max(batch_audio_lens)

        # SpeechBrain encoders
        if hasattr(self.audio_encoder, "encode_batch"):
            audio_emb = self.audio_encoder.encode_batch(wavs=batch_audio, wav_lens=normalized_lens).squeeze(1)

        # Transformers Wav2Vec family encoders (using class name check)
        elif "Wav2Vec2" in type(self.audio_encoder).__name__:
            # Check if processor is compatible (optional but good practice)
            if not hasattr(self.audio_processor, "__call__") or not hasattr(self.audio_processor, "sampling_rate"):
                 log.warning("Audio encoder appears to be Wav2Vec2 family, but processor might be incompatible. Proceeding anyway.")

            # Ensure processor is called correctly
            processor_output = self.audio_processor(
                batch_audio,
                sampling_rate=self.audio_processor_kwargs.sampling_rate,
                return_tensors="pt"
            )
            # Handle different processor output formats (dict vs object)
            input_values = processor_output['input_values'] if isinstance(processor_output, dict) else processor_output.input_values
            input_values = input_values.to(self.device)
            audio_outputs = self.audio_encoder(input_values)
            # Standard way to get embeddings from base Wav2Vec2 models
            audio_emb = audio_outputs.last_hidden_state.mean(dim=1)

        elif isinstance(self.audio_encoder, nn.Module):
            # Process audio through processor
            input_values = self.audio_processor(batch_audio)
            
            # Apply normalizer if it exists
            if hasattr(self, "audio_processor_normalizer"):
                input_values = self.audio_processor_normalizer(input_values, lengths=normalized_lens)
            # Pass through the encoder
            audio_emb = self.audio_encoder(input_values, lengths=normalized_lens).squeeze(1)

        # Fallback for any other encoder types
        else:
            raise ValueError(
                f"Unsupported audio encoder type: {type(self.audio_encoder)}. Expected SpeechBrain encoder (has encode_batch), "
                "Transformers Wav2Vec2 family (contains 'Wav2Vec2' in class name), or custom encoder with normalizer."
            )

        return audio_emb

    def forward(self, batch: VPC25Item) -> Dict[str, torch.Tensor]:
        """Process text/audio inputs with optimized embedding caching."""
        # Handle waveform augmentation if specified.
        if self.training and hasattr(self, "wav_augmenter"):
<<<<<<< HEAD
            batch.audio, batch.audio_length = self.wav_augmenter(batch.audio, batch.audio_length)
=======
            batch.audio, batch.audio_length = self.wav_augmenter(batch.audio, batch.audio_length / max(batch.audio_length))
>>>>>>> a956b7f2
            batch.class_id = self.wav_augmenter.replicate_labels(batch.class_id)
            batch.text = batch.text * (len(self.wav_augmenter.augmentations) + self.wav_augmenter.concat_original)

        # Process text (with cache optimization)
        text_emb = self.get_text_embeddings(batch.text)

        # Process audio (no caching)
        audio_emb = self._get_audio_embeddings(batch.audio, batch.audio_length)

        # Fuse embeddings and classify
        outputs = self.fusion_classifier((audio_emb, text_emb))

        return outputs

    def model_step(self, batch: VPC25Item, criterion: Optional[Any] = None) -> Dict[str, Any]:
        """Perform a single model step."""
        outputs = self(batch)

        # Compute loss
        if isinstance(criterion, MultiModalLoss):
            loss = criterion(outputs, batch.class_id)
            main_loss = loss["loss"] if isinstance(loss, dict) else loss
        elif isinstance(criterion, EnhancedCriterion):
            main_loss = criterion(outputs, batch.class_id)
        elif isinstance(criterion, torch.nn.CrossEntropyLoss):
            main_loss = criterion(outputs[f"fusion_logits"], batch.class_id)
        elif criterion.__class__.__name__ == 'LogSoftmaxWrapper':
            main_loss = criterion(outputs[f"fusion_logits"].unsqueeze(1), batch.class_id.unsqueeze(1))
        else:
            raise ValueError("Invalid criterion")
        
        return {LOSS_TYPES["FUSION"]: main_loss, "loss": main_loss, "outputs": outputs}

    def on_train_start(self) -> None:
        # by default lightning executes validation step sanity checks before
        # training starts, so we need to make sure valid_metric_best doesn't store
        # accuracy from these checks
        self.valid_metric_best.reset()
        self.audio_encoder.train()
        if self.global_step == 0 and not self._bypass_text_warmup:
            self._warmup_cache()

    def training_step(self, batch: VPC25Item, batch_idx: int) -> Dict[str, torch.Tensor]:
        results = self.model_step(batch, self.train_criterion)
        
        if batch_idx % 3000 == 0:
            torch.cuda.empty_cache()

        self._log_step_metrics(results, batch, METRIC_NAMES["TRAIN"])

        return results

    def on_train_epoch_end(self) -> None:
        self.train_metric.reset()

        # Cache processing
        stats = self._text_embedding_cache.stats()
        self.log("train/cache/cache_hit_rate", stats["hit_rate"])
        self.log("train/cache/cache_size", len(self._text_embedding_cache))
        # resize the cache if it exceeds the max size
        if len(self._text_embedding_cache) > self._max_cache_size:
            self._text_embedding_cache.resize(self._max_cache_size)

    @torch.inference_mode()
    def on_validation_start(self) -> None:
        """Compute embeddings for eval trials."""
        self.metric_tracker = EmbeddingMetrics(self.trainer, 
                                               stage='valid',
                                               **self.scores_norm.embeds_metric_params
                                               )
        enroll_dev_loader, unique_dev_loader = self.metric_tracker.get_loaders()

        self.metric_tracker.set_cohort_embeddings(None)

        self.enrol_dev_embeds = self._compute_enrollment_embeddings(enroll_dev_loader)
        self.dev_embeds = self._compute_test_embeddings(unique_dev_loader, mode='dev')

    @torch.inference_mode()
    def on_test_start(self) -> None:
        self.metric_tracker = EmbeddingMetrics(self.trainer, 
                                               stage='test',
                                               **self.scores_norm.embeds_metric_params
                                               )
        enroll_test_loader, unique_test_loader = self.metric_tracker.get_loaders()

        if self.normalize_test_scores:
            cohort_loader = self.metric_tracker.get_cohort_loader()
            cohort_embeddings = self._compute_cohort_embeddings(cohort_loader)
            self.metric_tracker.set_cohort_embeddings(cohort_embeddings)
        else:
            self.metric_tracker.set_cohort_embeddings(None)

        self.enrol_embeds = self._compute_enrollment_embeddings(enroll_test_loader)
        self.test_embeds = self._compute_test_embeddings(unique_test_loader, mode='test')

    @torch.inference_mode()
    def validation_step(self, batch: VPC25VerificationItem, batch_idx: int) -> None:
        """Compute EER and minDCF on validation trials"""
        self._trials_eval_step(batch, is_test=False)

    @torch.inference_mode()
    def test_step(self, batch: VPC25VerificationItem, batch_idx: int) -> None:
        """Compute EER and minDCF on these test trials"""        
        self._trials_eval_step(batch, is_test=True)

    def on_validation_epoch_end(self) -> None:
        valid_metric = self.valid_metric.compute()
        self.valid_metric_best.update(valid_metric)
        best_metrics_dict = self.valid_metric_best.compute()

        self._epoch_end_common(is_test=False)
        torch.cuda.empty_cache()  # Clear CUDA cache if using GPU

        # Log the best metrics
        prefixed_metrics_best = {
            f"{METRIC_NAMES['BEST']}/{self.valid_metric_best.__class__.__name__}/{key}": value 
            for key, value in best_metrics_dict.items()
        }
        self.log_dict(prefixed_metrics_best, **self.logging_params)
        self.valid_metric.reset()

    def on_test_epoch_end(self) -> None:
        self._epoch_end_common(is_test=True)

    def configure_optimizers(self) -> Dict:
        """Configure optimizers and learning rate schedulers."""
        optimizer: torch.optim = instantiate(self.optimizer)(params=self.parameters())
        
        if self.slr_params.get("scheduler"):
            scheduler: torch.optim.lr_scheduler = instantiate(
                self.slr_params.scheduler,
                optimizer=optimizer,
                _convert_="partial",
            )
            
            lr_scheduler_dict = {"scheduler": scheduler}
            if self.slr_params.get("extras"):
                for key, value in self.slr_params.get("extras").items():
                    lr_scheduler_dict[key] = value
            return {"optimizer": optimizer, "lr_scheduler": lr_scheduler_dict}
        
        return {"optimizer": optimizer}

    ############ Dev and eval utils ############
    def _compute_enrollment_embeddings(self, dataloader) -> dict:
        embeddings_dict = {}
        enrol_embeds = defaultdict(dict)

        with tqdm(dataloader, desc="Computing enrollment embeddings", leave=False) as pbar:
            for batch in pbar:
                outputs = self(batch)
                enroll = outputs[EMBEDS["ID"]]
                # Handle frame-level embeddings (if applicable)
                if len(enroll.shape) == 3:  # [1, num_frames, embedding_dim]
                    enroll = enroll.mean(dim=1)  # [1, embedding_dim]

                # Explicitly check/create nested structure
                model_key = batch.model
                speaker_key = batch.speaker_id

                if model_key not in embeddings_dict:
                    embeddings_dict[model_key] = {}  # Create model entry
                model_dict = embeddings_dict[model_key]

                if speaker_key not in model_dict:
                    model_dict[speaker_key] = []  # Create speaker entry
                model_dict[speaker_key].append(enroll)  # Append to list

        # Aggregate embeddings by taking the mean
        for model_id, class_embeddings in embeddings_dict.items():
            for speaker_id, embeddings in class_embeddings.items():
                stacked_embeddings = torch.cat(embeddings, dim=0)
                enrol_embeds[model_id][speaker_id] = stacked_embeddings.mean(dim=0)

        return enrol_embeds

    def _compute_test_embeddings(self, dataloader, mode: str = 'test') -> dict:
        embeddings_dict = {}
        desc = f"Computing {mode} embeddings"

        with tqdm(dataloader, desc=desc, leave=False) as pbar:
            for batch in pbar:
                outputs = self(batch)
                test = outputs[EMBEDS["ID"]]
                # Handle frame-level embeddings (if applicable)
                if len(test.shape) == 3:  # [1, num_frames, embedding_dim]
                    test = test.mean(dim=1)  # [num_frames, embedding_dim]

                embeddings_dict.update({path: emb for path, emb in zip(batch.audio_path, test)})

        return embeddings_dict

    def _compute_cohort_embeddings(self, dataloader) -> dict:
        exp_root_path = Path(self.trainer.default_root_dir)
        cohort_path = next(exp_root_path.rglob('test*/test_cohort_embeds.pt'), None)
        assert cohort_path is None or cohort_path.is_file(), f'Unexpected cohort_path file: {cohort_path}'
        
        if cohort_path is not None:
            log.info('Loading Cohort Embeddings')
            return torch.load(cohort_path)
        
        embeddings_dict = {}

        with tqdm(dataloader, desc="Computing cohort embeddings", leave=False) as pbar:
            for batch in pbar:
                outputs = self(batch)
                cohort = outputs[EMBEDS["ID"]]

                # Handle frame-level embeddings (if applicable)
                if len(cohort.shape) == 3:  # [1, num_frames, embedding_dim]
                    cohort = cohort.mean(dim=1)  # [num_frames, embedding_dim]

                # Extract model keys from audio paths
                model_keys = [path.split(os.sep)[-5] for path in batch.audio_path]
                
                # Ensure model_keys is a list
                if not isinstance(model_keys, (list, tuple)):
                    model_keys = [model_keys]

                # Update embeddings dictionary
                for model_key in set(model_keys):
                    if model_key not in embeddings_dict:
                        embeddings_dict[model_key] = []
                    embeddings_dict[model_key].append(cohort)

        # Stack all embeddings for each model into a single tensor
        final_embeddings = {
            model_id: torch.cat(embeddings, dim=0)
            for model_id, embeddings in embeddings_dict.items()
        }

        return final_embeddings

    def _trials_eval_step(self, batch, is_test: bool):
        """Common logic for test and validation steps."""
        embeds = self.test_embeds if is_test else self.dev_embeds
        enrol = self.enrol_embeds if is_test else self.enrol_dev_embeds
        metric = self.test_metric if is_test else self.valid_metric

        trial_embeddings = torch.stack([embeds[path] for path in batch.audio_path])
        enroll_embeddings = torch.stack([enrol[model][enroll_id]
                                    for model, enroll_id in zip(batch.model, batch.enroll_id)])
        cohort_embeddings = metric.cohort_embeddings

        # Compute raw cosine similarity scores
        raw_scores = torch.nn.functional.cosine_similarity(enroll_embeddings, trial_embeddings)
        
        if cohort_embeddings is not None:
            normalized_scores = []
            for i, (enroll_emb, test_emb, model) in enumerate(zip(enroll_embeddings, trial_embeddings, batch.model)):
                
                # Get model-specific cohort embeddings
                model_cohort = cohort_embeddings.get(model)
                assert model_cohort is not None, f"No cohort embeddings found for model {model}"
                if isinstance(model_cohort, dict):
                    model_cohort = torch.stack(list(model_cohort.values()))
                if model_cohort.ndim != 2:
                    raise ValueError(f"Invalid cohort embeddings shape for model {model}: {model_cohort.shape}")
                
                # Apply AS-Norm
                norm_score = AS_norm(score=raw_scores[i],
                                     enroll_embedding=enroll_emb,
                                     test_embedding=test_emb, 
                                     cohort_embeddings=model_cohort,
                                     **self.scores_norm.scores_norm_params)
                normalized_scores.append(norm_score)
            
            # Convert back to tensor
            normalized_scores = torch.tensor(normalized_scores, device=raw_scores.device)
        
        else:
            normalized_scores = raw_scores.clone()

        # Update metric with normalized scores
        metric.update(scores=normalized_scores, labels=torch.tensor(batch.trial_label))
        
        batch_dict = {
            "enrollment_id": batch.enroll_id,
            "audio_path": batch.audio_path,
            "label": batch.trial_label,
            "score": raw_scores.detach().cpu().tolist(),
            "norm_score": normalized_scores.detach().cpu().tolist(),
            "model": batch.model,
        }
        self.metric_tracker._trial_results.append(batch_dict)

    def _epoch_end_common(self, is_test: bool) -> None:
        """Common logic for test and validation epoch end."""
        metric = self.test_metric if is_test else self.valid_metric
        enrol_embeds = self.enrol_embeds if is_test else self.enrol_dev_embeds
        trials_embeds = self.test_embeds if is_test else self.dev_embeds

        scores = pd.DataFrame([
            {
                "enrollment_id": enroll_id,
                "audio_path": audio_path,
                "label": label,
                "score": score,
                "norm_score": norm_score,
                "model": model,                
            }
            for batch in self.metric_tracker._trial_results
            for enroll_id, audio_path, label, score, norm_score, model in zip(
                batch["enrollment_id"],
                batch["audio_path"],
                batch["label"],
                batch["score"],
                batch["norm_score"],
                batch["model"],
            )
        ])

        self._end_of_epoch_metrics(
            enrol_embeds=enrol_embeds,
            trials_embeds=trials_embeds,
            scores=scores,
            metric=metric,
            is_test=is_test
        )

        self.metric_tracker.cleanup()

    def _end_of_epoch_metrics(self, enrol_embeds: Dict, trials_embeds: Dict, scores: pd.DataFrame, metric, is_test: bool) -> None:
        """Compute EER and minDCF, handle logging and saving of artifacts."""
        # Compute metrics (EER, minDCF, etc.)
        metrics = metric.compute()
        
        # Log metrics with appropriate prefix (test or valid)
        stage = METRIC_NAMES['TEST'] if is_test else METRIC_NAMES['VALID']
        prefixed_metrics = {f"{stage}/{metric.__class__.__name__}/{key}": value for key, value in metrics.items()}
        self.log_dict(prefixed_metrics, **self.logging_params)

        # log self.fuser.audio_weight and self.fuser.text_weight if they exist (NormalizedWeightedSum)
        if hasattr(self.fusion_classifier, "fuse_model"):
            if hasattr(self.fusion_classifier.fuse_model, "audio_weight"
                       ) and hasattr(self.fusion_classifier.fuse_model, "text_weight"):
                self.log("audio_weight", self.fusion_classifier.fuse_model.audio_weight, **self.logging_params)
                self.log("text_weight", self.fusion_classifier.fuse_model.text_weight, **self.logging_params)

        # Update scores DataFrame with computed metrics
        scores.loc[:, metrics.keys()] = [v.item() if torch.is_tensor(v) else v for v in metrics.values()]
        
        # Set up directory for saving artifacts
        dir_suffix = f"_{datetime.now().strftime('%Y%m%d_%H%M%S')}" if is_test else ""
        artifacts_dir = os.path.join(self.trainer.default_root_dir, f"{stage}_artifacts{dir_suffix}")
        os.makedirs(artifacts_dir, exist_ok=True)

        # Save scores as CSV
        scores.to_csv(os.path.join(artifacts_dir, f"{stage}_scores.csv"), index=False)
        
        # Save embeddings
        torch.save(enrol_embeds, os.path.join(artifacts_dir, f"{stage}_enrol_embeds.pt"))
        torch.save(trials_embeds, os.path.join(artifacts_dir, f"{stage}_embeds.pt"))
        if metric.cohort_embeddings is not None:
            torch.save(metric.cohort_embeddings, os.path.join(artifacts_dir, f"{stage}_cohort_embeds.pt"))

        # Plot and log figures for the current epoch
        figures = metric.plot_curves() or {}
        for name, fig in figures.items():
            self.log_figure_with_fallback(f"{stage}/binary_metrics_plots/{name}_scores", fig)

        # Save test metrics as a JSON file during the test phase
        if is_test:
            metrics_for_save = {k: v.item() if torch.is_tensor(v) else v for k, v in metrics.items()}
            with open(os.path.join(artifacts_dir, "test_metrics.json"), "w") as f:
                json.dump(metrics_for_save, f, indent=4)

        # Validation-specific logic: Check if this is the best validation epoch
        if not is_test:
            best_metrics = self.valid_metric_best.compute()
            current_eer = metrics.get(self.valid_metric_best.target_key, float('inf'))
            best_eer = best_metrics.get(self.valid_metric_best.target_key, float('inf'))
            
            # Save best validation scores, embeddings, and binary metrics plots
            if current_eer == best_eer:

                metrics_for_save = {k: v.item() if torch.is_tensor(v) else v for k, v in best_metrics.items()}
<<<<<<< HEAD
                with open(os.path.join(artifacts_dir, "valid_best_metrics.json"), "w") as f:
                    json.dump(metrics_for_save, f, indent=4)

                for name, fig in figures.items():
                    self.log_figure_with_fallback(f"best_valid/binary_metrics_plots/{name}_scores", fig)
                
                scores.to_csv(os.path.join(artifacts_dir, "best_valid_scores.csv"), index=False)
                torch.save(enrol_embeds, os.path.join(artifacts_dir, "best_valid_enrol_embeds.pt"))
                torch.save(trials_embeds, os.path.join(artifacts_dir, "best_valid_embeds.pt"))
                if metric.cohort_embeddings is not None:
                    torch.save(metric.cohort_embeddings, os.path.join(artifacts_dir, "best_valid_cohort_embeds.pt"))
=======
                with open(os.path.join(artifacts_dir, f"{METRIC_NAMES['BEST']}_metrics.json"), "w") as f:
                    json.dump(metrics_for_save, f, indent=4)

                for name, fig in figures.items():
                    self.log_figure_with_fallback(f"{METRIC_NAMES['BEST']}/binary_metrics_plots/{name}_scores", fig)
                
                scores.to_csv(os.path.join(artifacts_dir, f"{METRIC_NAMES['BEST']}_scores.csv"), index=False)
                torch.save(enrol_embeds, os.path.join(artifacts_dir, f"{METRIC_NAMES['BEST']}_enrol_embeds.pt"))
                torch.save(trials_embeds, os.path.join(artifacts_dir, f"{METRIC_NAMES['BEST']}_embeds.pt"))
                if metric.cohort_embeddings is not None:
                    torch.save(metric.cohort_embeddings, os.path.join(artifacts_dir, f"{METRIC_NAMES['BEST']}_cohort_embeds.pt"))
>>>>>>> a956b7f2
 
    def log_figure_with_fallback(self, name: str, fig: plt.Figure) -> None:
        """Log figure with fallback for loggers that don't support figure logging.
        
        Args:
            name: Name of the figure
            fig: Matplotlib figure to log
        """
        # Save figure to disk as fallback
        artifacts_dir = os.path.join(self.trainer.default_root_dir, f"{os.path.dirname(name)}")
        os.makedirs(artifacts_dir, exist_ok=True)
        fig_path = os.path.join(artifacts_dir, f"{os.path.basename(name)}.png")
        fig.savefig(fig_path, dpi=300, bbox_inches='tight')
        
        # Convert figure to image buffer for loggers that need it
        buf = io.BytesIO()
        fig.savefig(buf, format='png', dpi=300, bbox_inches='tight')
        buf.seek(0)
        
        if self.logger is None:
            log.warning("No logger available for logging figures")
            return
        
        # Handle either a single logger or a collection of loggers
        loggers = self.logger.loggers if hasattr(self.logger, 'loggers') else [self.logger]
        logged_successfully = False
        
        for logger in loggers:
            try:
                # TensorBoard logger
                if hasattr(logger, 'experiment') and hasattr(logger.experiment, 'add_figure'):
                    logger.experiment.add_figure(f'{name}', fig, global_step=self.global_step)
                    logged_successfully = True
                    continue
                    
                # Weights & Biases logger
                if hasattr(logger, 'experiment') and 'wandb' in str(type(logger.experiment).__module__):
                    import wandb
                    logger.experiment.log({f'{name}': wandb.Image(fig)}, step=self.global_step)
                    logged_successfully = True
                    continue
                    
                # Neptune logger - simplified approach using file path
                if hasattr(logger, 'experiment') and 'neptune' in str(type(logger.experiment).__module__):
                    logger.experiment[f'{name}'].upload(fig)
                    logged_successfully = True
                    continue
                    
                # MLflow logger
                if hasattr(logger, 'experiment') and hasattr(logger.experiment, 'log_figure'):
                    logger.experiment.log_figure(logger.run_id, fig, f'{name}.png')
                    logged_successfully = True
                    continue
                    
                # Logger type doesn't support figure logging
                logger_type = type(logger).__name__
                log.debug(f"Logger type {logger_type} doesn't support figure logging")
                
            except Exception as e:
                log.warning(f"Error logging figure {name} to logger {type(logger).__name__}: {str(e)}")
        
        if not logged_successfully:
            log.info(f"Figure '{name}' was saved to disk but couldn't be logged to any logger")
        
        # Always close the figure to prevent memory leaks
        plt.close(fig)

    ############ Load and save ############
    def on_save_checkpoint(self, checkpoint: Dict[str, Any]) -> None:
        """Saves the text embedding cache state in the model checkpoint.
        
        Args:
            checkpoint: Dictionary containing model checkpoint data
        """
        # Call parent class's save checkpoint method if it exists
        super().on_save_checkpoint(checkpoint)
        
        # Save cache contents and metadata
        cache_state = {
            'max_size': self._text_embedding_cache.max_size,
            'hits': self._text_embedding_cache.hits,
            'misses': self._text_embedding_cache.misses,
            'contents': {
                key: tensor.cpu() 
                for key, tensor in self._text_embedding_cache._cache.items()
            }
        }
        checkpoint['text_embedding_cache'] = cache_state

    def on_load_checkpoint(self, checkpoint: Dict[str, Any]) -> None:
        """Restores the text embedding cache state from the model checkpoint.
        
        Args:
            checkpoint: Dictionary containing model checkpoint data
        """
        # Call parent class's load checkpoint method if it exists
        super().on_load_checkpoint(checkpoint)
        
        # Restore cache if it exists in checkpoint
        if 'text_embedding_cache' in checkpoint:
            cache_state = checkpoint['text_embedding_cache']
            
            # Recreate cache with saved size
            self._text_embedding_cache = EmbeddingCache(max_size=cache_state['max_size'])
            
            # Restore performance counters
            self._text_embedding_cache.hits = cache_state['hits']
            self._text_embedding_cache.misses = cache_state['misses']
            
            # Restore cached embeddings
            for key, tensor in cache_state['contents'].items():
                self._text_embedding_cache.update(key, tensor)<|MERGE_RESOLUTION|>--- conflicted
+++ resolved
@@ -49,10 +49,7 @@
 
 
 ###################################
-<<<<<<< HEAD
-=======
-
->>>>>>> a956b7f2
+
 class NormalizedWeightedSum(nn.Module):
     def __init__(self, audio_embedding_size, text_embedding_size, hidden_size):
         super().__init__()
@@ -186,11 +183,7 @@
             f"audio_logits": audio_logits,
             f"text_logits": text_logits
         }
-<<<<<<< HEAD
-
-=======
     
->>>>>>> a956b7f2
 
 class RobustFusionClassifier(nn.Module):
     """
@@ -219,35 +212,16 @@
         fusion_dependent_hidden = 2 * hidden_size if accum_method == 'concat' else hidden_size
         self.accum_method = accum_method
         self.embedding_type = embedding_type
-<<<<<<< HEAD
-        distortion_size = hidden_size // 4
-=======
->>>>>>> a956b7f2
         
         # Factory for normalization layers
         norm_factory: Callable = {
             'batch': nn.BatchNorm1d,
             'layer': nn.LayerNorm
         }[norm_type]
-<<<<<<< HEAD
-
-        # Distortion estimator
-        self.distortion_estimator = nn.Sequential(
-            nn.Linear(audio_embedding_size, hidden_size // 2),
-            nn.ReLU(),
-            nn.Linear(hidden_size // 2, distortion_size)  # Distortion vector
-        )
-        
-        # Audio branch conditioned on distortion
-        self.audio_branch = nn.Sequential(
-            norm_factory(audio_embedding_size + distortion_size),  # Input size includes distortion vector
-            nn.Linear(audio_embedding_size + distortion_size, hidden_size),
-=======
         
         self.audio_branch = nn.Sequential(
             norm_factory(audio_embedding_size),
             nn.Linear(audio_embedding_size, hidden_size),
->>>>>>> a956b7f2
             nn.GELU(),
             nn.Dropout(dropout_audio)
         )        
@@ -308,13 +282,7 @@
         
         # Process modalities
         # 1. process audio
-<<<<<<< HEAD
-        distortion_estimate = self.distortion_estimator(audio_emb)
-        audio_input = torch.cat([audio_emb, distortion_estimate], dim=-1)
-        audio_features = self.audio_branch(audio_input)        
-=======
         audio_features = self.audio_branch(audio_emb)
->>>>>>> a956b7f2
         # 2. process text
         text_features = self.text_branch(text_emb)
         
@@ -786,11 +754,7 @@
         """Process text/audio inputs with optimized embedding caching."""
         # Handle waveform augmentation if specified.
         if self.training and hasattr(self, "wav_augmenter"):
-<<<<<<< HEAD
-            batch.audio, batch.audio_length = self.wav_augmenter(batch.audio, batch.audio_length)
-=======
             batch.audio, batch.audio_length = self.wav_augmenter(batch.audio, batch.audio_length / max(batch.audio_length))
->>>>>>> a956b7f2
             batch.class_id = self.wav_augmenter.replicate_labels(batch.class_id)
             batch.text = batch.text * (len(self.wav_augmenter.augmentations) + self.wav_augmenter.concat_original)
 
@@ -1168,19 +1132,6 @@
             if current_eer == best_eer:
 
                 metrics_for_save = {k: v.item() if torch.is_tensor(v) else v for k, v in best_metrics.items()}
-<<<<<<< HEAD
-                with open(os.path.join(artifacts_dir, "valid_best_metrics.json"), "w") as f:
-                    json.dump(metrics_for_save, f, indent=4)
-
-                for name, fig in figures.items():
-                    self.log_figure_with_fallback(f"best_valid/binary_metrics_plots/{name}_scores", fig)
-                
-                scores.to_csv(os.path.join(artifacts_dir, "best_valid_scores.csv"), index=False)
-                torch.save(enrol_embeds, os.path.join(artifacts_dir, "best_valid_enrol_embeds.pt"))
-                torch.save(trials_embeds, os.path.join(artifacts_dir, "best_valid_embeds.pt"))
-                if metric.cohort_embeddings is not None:
-                    torch.save(metric.cohort_embeddings, os.path.join(artifacts_dir, "best_valid_cohort_embeds.pt"))
-=======
                 with open(os.path.join(artifacts_dir, f"{METRIC_NAMES['BEST']}_metrics.json"), "w") as f:
                     json.dump(metrics_for_save, f, indent=4)
 
@@ -1192,7 +1143,6 @@
                 torch.save(trials_embeds, os.path.join(artifacts_dir, f"{METRIC_NAMES['BEST']}_embeds.pt"))
                 if metric.cohort_embeddings is not None:
                     torch.save(metric.cohort_embeddings, os.path.join(artifacts_dir, f"{METRIC_NAMES['BEST']}_cohort_embeds.pt"))
->>>>>>> a956b7f2
  
     def log_figure_with_fallback(self, name: str, fig: plt.Figure) -> None:
         """Log figure with fallback for loggers that don't support figure logging.
