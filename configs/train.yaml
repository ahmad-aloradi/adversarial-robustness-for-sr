# @package _global_

# specify here default configuration
# order of defaults determines the order in which configs override each other
defaults:
  - _self_
<<<<<<< HEAD
  - datamodule: vpc.yaml
=======
  - datamodule: datasets/vpc.yaml
>>>>>>> e5fafb98
  - module: vpc.yaml
  - callbacks: default.yaml
  - logger: tensorboard # set logger here or use command line (e.g. `python train.py logger=tensorboard`)
  - trainer: default.yaml
  - paths: default.yaml
  - extras: default.yaml
  - hydra: default.yaml

  # experiment configs allow for version control of specific hyperparameters
  # e.g. the best hyperparameters for given model and datamodule
  - experiment: null

  # config for hyperparameter optimization
  - hparams_search: null

  # optional local config for machine/user specific settings
  # it's optional since it doesn't need to exist and is excluded from version control
  - optional local: default.yaml

  # debugging config (enable through command line, e.g. `python train.py debug=default)
  - debug: null

# task name, determines output directory path
task_name: "train"

# tags to help you identify your experiments
# you can overwrite this in experiment configs
# overwrite from command line with `python train.py tags="[first_tag, second_tag]"`
# appending lists from command line is currently not supported :(
# https://github.com/facebookresearch/hydra/issues/1547
tags: ["dev"]

# set False to skip model training
train: True

# evaluate on test set, using best model weights achieved during training
# lightning chooses best weights based on the metric specified in checkpoint callback
test: True
save_state_dict: True

# simply provide checkpoint path to resume training
ckpt_path: null

# seed for random number generators in pytorch, numpy and python.random
seed: 42

# name of the run, accessed by loggers
name: "lightning-template-0.1.0"<|MERGE_RESOLUTION|>--- conflicted
+++ resolved
@@ -4,11 +4,7 @@
 # order of defaults determines the order in which configs override each other
 defaults:
   - _self_
-<<<<<<< HEAD
-  - datamodule: vpc.yaml
-=======
   - datamodule: datasets/vpc.yaml
->>>>>>> e5fafb98
   - module: vpc.yaml
   - callbacks: default.yaml
   - logger: tensorboard # set logger here or use command line (e.g. `python train.py logger=tensorboard`)
