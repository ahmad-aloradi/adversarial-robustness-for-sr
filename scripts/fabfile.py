--- conflicted
+++ resolved
@@ -6,27 +6,14 @@
 from fabric.contrib.project import rsync_project
 
 # Cluster configuration
-<<<<<<< HEAD
-env.user = 'iwal021h'
-CLUSTER_NAME = 'alex'    # Options: 'tinygpu', 'alex'
-=======
 env.user = 'dsnf101h' # 'iwal021h'
 
 CLUSTER_NAME = 'tinygpu'    # Options: 'tinygpu', 'alex'
->>>>>>> a956b7f2
 env.hosts = ['alex.nhr.fau.de'] if CLUSTER_NAME == 'alex' else ['tinyx.nhr.fau.de']
 GPU = 'a100'  # Options: 'rtx2080ti', 'rtx3080', 'a100'
 
 # Path configuration
 PATH_PROJECT = '~/adversarial-robustness-for-sr'  # project folder on the hpc cluster
-<<<<<<< HEAD
-LOCAL_RES_PATH = '/home.local/aloradi/hpc/'  # local results dir
-CONDA_ENV = 'comfort'
-
-WOODY_DIR = f'/home/woody/iwal/{env.user}'
-RESULTS_DIR = os.path.join(WOODY_DIR, 'results')
-DATA_DIR = os.path.join(WOODY_DIR, 'datasets')
-=======
 CONDA_ENV = 'comfort'
 
 WOODY_DIR = f'/home/woody/{env.user[: 4]}/{env.user}'
@@ -37,7 +24,6 @@
 # SYNC_DIR_REMOTE = os.path.join(RESULTS_DIR, 'train/runs/*/vpc_amm_cyclic-*-max_dur10-bs32')  # remote results dir
 SYNC_DIR_REMOTE = os.path.join(RESULTS_DIR, 'train/runs/available_models/*available_models**')  # remote results dir
 SYNC_DIR_LOCAL = '/dataHDD/ahmad/hpc_results/libri_augmented3/'  # local results dir
->>>>>>> a956b7f2
 
 
 def timestamp():
@@ -51,15 +37,9 @@
     Rsync the entire RESULTS_DIR from the HPC cluster to the local machine.
     """
     rsync_project(
-<<<<<<< HEAD
-        remote_dir=RESULTS_DIR,
-        local_dir=LOCAL_RES_PATH,
-        exclude=['.DS_Store', '*.pyc', '__pycache__', '.git*', '.vscode'],
-=======
         remote_dir=SYNC_DIR_REMOTE,
         local_dir=SYNC_DIR_LOCAL,
         exclude=['.DS_Store', '*.pyc', '__pycache__', '.git*', '*.ckpt', '*.pth', '.vscode'],
->>>>>>> a956b7f2
         delete=False,
         upload=False,
     )
@@ -77,10 +57,7 @@
         str: A bash script as a string, ready to be submitted to SLURM.
     """
     is_available_models = "available_models" in settings['datamodule_dir']
-<<<<<<< HEAD
-=======
     is_libri_included = "LibriSpeech" in settings['datamodule_dir']
->>>>>>> a956b7f2
     script_arguments_str = ' '.join([f'{k}={v}' for k, v in script_arguments.items()])
     
     job_string = f"""#!/bin/bash -l
@@ -97,65 +74,6 @@
 source ~/miniconda3/bin/activate {settings['env_name']}
 cd {settings['path_project']}
 
-<<<<<<< HEAD
-# Define vpc_path for cleaner path references
-vpc_path="{settings['data_path']}/{settings['vpc_dirname']}"
-
-# Function to transfer and extract a model's data
-transfer_and_extract() {{
-    local model_name="$1"
-    local model_tar="$vpc_path/$model_name.tar.gz"
-    local dest_dir="$TMPDIR/{settings['vpc_dirname']}"
-
-    # Transfer the model's tar.gz file
-    rsync -ah "$model_tar" "$dest_dir/"
-
-    # Extract the tar.gz file
-    tar -xzf "$dest_dir/$(basename "$model_tar")" -C "$dest_dir/"
-
-    # Transfer metadata if it exists
-    rsync -ah "$vpc_path/$model_name/data/metadata" "$dest_dir/$model_name/data/"
-}}
-
-# Main data transfer logic
-if ! [ -d "$TMPDIR/{settings['datamodule_dir']}" ]; then
-    # Create the destination directory once
-    mkdir -p "$TMPDIR/{settings['vpc_dirname']}"
-
-    if [ "{is_available_models}" = "True" ]; then
-        echo "Transferring all available models in parallel"
-
-        # Find all model tar files (e.g., matching B* or T*)
-        model_tars=("$vpc_path"/{{B*,T*}}.tar.gz)
-
-        # Process each model in parallel
-        for model_tar in "${{model_tars[@]}}"; do
-            if [ -f "$model_tar" ]; then
-                model_name=$(basename "$model_tar" .tar.gz)
-                echo "Starting transfer of model: $model_name"
-                transfer_and_extract "$model_name" &
-            fi
-        done
-
-        # Wait for all parallel processes to finish
-        wait
-        echo "All models transferred and extracted"
-    else
-        echo "Transferring single model: {settings['datamodule_dir']}"
-        model_name=$(basename "{settings['datamodule_dir']}")
-        transfer_and_extract "$model_name"
-    fi
-
-    echo "Data transfer complete"
-else
-    echo "Data already exists in $TMPDIR, waiting to avoid conflicts"
-    sleep 0.15h
-fi
-
-# Start the training process
-echo 'Starting training'
-python {settings['script_name']} {script_arguments_str} paths.data_dir=$TMPDIR
-=======
 VPC_PATH="{settings['data_path']}/{settings['vpc_dirname']}"
 DEST_DIR="$TMPDIR/{settings['vpc_dirname']}"
 
@@ -264,7 +182,6 @@
 
 echo 'Starting training'
 python {settings['script_name']} {script_arguments_str} paths.data_dir=/home/woody/dsnf/dsnf101h/datasets
->>>>>>> a956b7f2
 """
     return job_string
 
@@ -339,14 +256,9 @@
 def run_vpc():
     """The main function that generates all VPC jobs """
 
-<<<<<<< HEAD
-    batch_size = 64
-    max_epochs = 30
-=======
     BATCH_SIZE = 32
     NUM_AUG = 1
     max_epochs = 25
->>>>>>> a956b7f2
     max_duration = 10
     dataset_dirname = 'vpc2025_official'
 
@@ -364,25 +276,6 @@
         'cuda': '11.1.0',  # '10.0'
     }
 
-<<<<<<< HEAD
-    # datasets = ["{B3: ${datamodule.available_models.B3}}",
-    #            "{B4: ${datamodule.available_models.B4}}",
-    #            "{B5: ${datamodule.available_models.B5}}",
-    #            "{T8-5: ${datamodule.available_models.T8-5}}",
-    #            "{T12-5: ${datamodule.available_models.T12-5}}",
-    #            "{T25-1: ${datamodule.available_models.T25-1}}",
-    #            "${datamodule.available_models}"]
-    datasets = ["${datamodule.available_models}"]
-    experiments = ["vpc_amm_aug.yaml", "vpc_amm.yaml", "vpc_ce.yaml"]
-
-    for experiment in experiments:
-        for dataset in datasets:
-            if dataset.startswith("{") and ":" in dataset:
-                dataset_name = dataset.split(":")[0].strip("{").strip()
-            else:
-                dataset_name = "available_models"
-            job_name = 'experiment-' + experiment + '_' + dataset_name + '_' + 'max_duration-' + max_duration
-=======
     datasets = [
         "{LibriSpeech: ${datamodule.available_models.LibriSpeech}, B3: ${datamodule.available_models.B3}}",
         "{LibriSpeech: ${datamodule.available_models.LibriSpeech}, B4: ${datamodule.available_models.B4}}",
@@ -411,26 +304,10 @@
                 dataset_name = "available_models"
 
             job_name = experiment + '-' + dataset_name + '-' + 'max_dur' + str(max_duration) + '-' + 'bs' + str(BATCH_SIZE)
->>>>>>> a956b7f2
 
             # Defined this way to avoid re-training on different runs
             settings['job_name'] = job_name
             settings['datamodule_dir'] = dataset_dirname + os.sep + dataset_name
-<<<<<<< HEAD
-            name = dataset_name + os.sep + job_name + '_' + str(batch_size)
-
-            script_arguments = {
-                'datamodule': 'datasets/vpc',
-                'experiment': f'experiment/vpc/{experiment}',
-                'module': 'vpc',
-                'trainer': 'gpu',
-                'name': name,
-                'logger': 'tensorboard',
-                # 'logger.neptune.with_id': name,
-                'datamodule.models': f"'{dataset}'",
-                'datamodule.loaders.train.batch_size': batch_size,
-                'datamodule.loaders.valid.batch_size': batch_size,
-=======
             name = dataset_name + os.sep + job_name
 
             script_arguments = {
@@ -445,24 +322,15 @@
                 'datamodule.models': f"'{dataset}'",
                 'datamodule.loaders.train.batch_size': BATCH_SIZE if 'aug' not in experiment else BATCH_SIZE // NUM_AUG,
                 'datamodule.loaders.valid.batch_size': BATCH_SIZE if 'aug' not in experiment else BATCH_SIZE // NUM_AUG,
->>>>>>> a956b7f2
                 'datamodule.dataset.max_duration': max_duration,
                 'trainer.max_epochs': max_epochs,
                 'paths.log_dir': f'{RESULTS_DIR}',
                 'hydra.run.dir': f'{RESULTS_DIR}/train/runs/{name}',
-<<<<<<< HEAD
-                "trainer.num_sanity_val_steps": 0
-            }
-
-            # Check for pending jobs: continue_flag = 1 if the job is pending
-            continue_flag = check_pending(job_name)
-=======
                 "trainer.num_sanity_val_steps": 0,
             }
 
             # Check for pending jobs: continue_flag = 1 if the job is pending
             continue_flag = check_running_pending(job_name)
->>>>>>> a956b7f2
 
             # 1- if pending: do nothing
             if continue_flag:
@@ -478,11 +346,6 @@
 
             bash_script = create_bash_script(settings, script_arguments)
             run_bash_script(bash_script)
-<<<<<<< HEAD
-            time.sleep(0.1)
-            break
-        break
-=======
             time.sleep(1.0)
 
 @task
@@ -559,7 +422,6 @@
         run_bash_script(bash_script)
         time.sleep(0.1)
 
->>>>>>> a956b7f2
 
 if __name__ == '__main__':
     run_vpc()